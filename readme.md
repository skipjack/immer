# Immer

_Create the next immutable state tree by simply modifying the current tree_

---

Immer (German for: always) is a tiny package that allows you to work with immutable state in a more convenient way.
It is based on the [_copy-on-write_](https://en.wikipedia.org/wiki/Copy-on-write) mechanism.

The basic idea is that you will apply all your changes to a temporarily _draftState_, which is a proxy of the _currentState_.
Once all your mutations are completed, immer will produce the _nextState_ based on the mutations to the draft state.
This means that you can interact with your data by simply modifying it, while keeping all the benefits of immutable data.

![immer.png](immer.png)

Using immer is like having a personal assistant; he takes a letter (the current state), and gives you a copy (draft) to jot changes onto. Once you are done, the assistant will take your draft and produce the real immutable, final letter for you (the next state).
<<<<<<< HEAD
</center>
=======

A mindful reader might notice that this is quite similar to `withMutations` of ImmutableJS. It is indeed, but generalized and applicable to plain, native JavaScript data structures (arrays and objects) without further needing any library.
>>>>>>> 4d4b1c91

## API

The immer package exposes a single function:

`immer(currentState, fn: (draftState) => void): nextState`

## Example

```javascript
const baseState = [
    {
        todo: "Learn typescript",
        done: true
    },
    {
        todo: "Try immer",
        done: false
    }
]

const nextState = immer(baseState, draftState => {
    draftState.push({ todo: "Tweet about it" })
    draftState[1].done = true
})
```

The interesting thing about `immer` is that, the `baseState` will be untouched, but the `nextState` will reflect all changes made to `draftState`.

```javascript
// the new item is only added to the next state,
// base state is unmodified
expect(baseState.length).toBe(2)
expect(nextState.length).toBe(3)

// same for the changed 'done' prop
expect(baseState[1].done).toBe(false)
expect(nextState[1].done).toBe(true)

// unchanged data is structurally shared
expect(nextState[0]).toBe(baseState[0])
// changed data not (dûh)
expect(nextState[1]).not.toBe(baseState[1])
```

## Benefits

* Use the language© to construct create your next state
* Strongly typed, no string based paths etc
* Deep updates are trivial
* Small, dependency free library with minimal api surface
* No accidental mutations of current state, but intentional mutations of a draft state

## Auto freezing

 Immer automatically freezes any state trees that are modified using `immer.
 This protects against accidental modifications of the state tree outside of an immer function.
 This comes with a performance impact, so it is recommended to disable this option in production.
 It is by default enabled.

 Use `setAutoFreeze(true / false)` to turn this feature on or off.

## Reducer Example

A lot of words; here is a simple example of the difference that this approach could make in practice.
The todo reducers from the official Redux [todos-with-undo example](https://codesandbox.io/s/github/reactjs/redux/tree/master/examples/todos-with-undo)

_Note, this is just a sample application of the `immer` package. Immer is not just designed to simplify Redux reducers. It can be used in any context where you have an immutable data tree that you want to clone and modify (with structural sharing)_

```javascript
const todo = (state, action) => {
  switch (action.type) {
    case 'ADD_TODO':
      return {
        id: action.id,
        text: action.text,
        completed: false
      }
    case 'TOGGLE_TODO':
      if (state.id !== action.id) {
        return state
      }

      return {
        ...state,
        completed: !state.completed
      }
    default:
      return state
  }
}

const todos = (state = [], action) => {
  switch (action.type) {
    case 'ADD_TODO':
      return [
        ...state,
        todo(undefined, action)
      ]
    case 'TOGGLE_TODO':
      return state.map(t =>
        todo(t, action)
      )
    default:
      return state
  }
}
```

After using immer, that simply [becomes](https://codesandbox.io/s/xl11qpo9mp):

```javascript
import immer from 'immer'

const todos = (state = [], action) =>
  // immer produces nextState from draftState and returns it
  immer(state, draftState => {
    switch (action.type) {
      case 'ADD_TODO':
        draftState.push({
          id: action.id,
          text: action.text,
          completed: false
        })
        return
      case 'TOGGLE_TODO':
        const todo = draftState.find(todo => todo.id === action.id)
        todo.completed = !todo.completed
        return
    }
  })
```

Creating middleware or a reducer wrapper that applies `immer` automatically is left as exercise for the reader :-).

## Performance

Here is a [simple benchmark](__tests__/performance.js) on the performance of `immer`.
This test takes 100.000 todo items, and updates 10.000 of them.
These tests were executed on Node 8.4.0

```
  performance
    ✓ just mutate (1ms)                  // No immutability at all
    ✓ deepclone, then mutate (647ms)     // Clone entire tree, then mutate (no structural sharing!)
    ✓ handcrafted reducer (17ms)         // Implement it as typical Redux reducer, with slices and spread operator
    ✓ immutableJS (81ms)                 // Use immutableJS and leverage `withMutations` for best performance
    ✓ immer - with autofreeze (309ms)    // Immer, with auto freeze enabled
    ✓ immer - without autofreeze (148ms) // Immer, but without auto freeze enabled
```

## Limitations

* This package requires Proxies, so Safari > 9, no Internet Explorer, no React Native on Android. This can potentially done, so feel free to upvote on [#8](https://github.com/mweststrate/immer/issues/8) if you need this :)
* Currently, only tree shaped states are supported. Cycles could potentially be supported as well (PR's welcome)
* Currently, only supports plain objects and arrays. Non-plain data structures (like `Map`, `Set`) not (yet). (PR's welcome)

## Pitfalls:

* Make sure to modify the draft state you get passed in in the callback function, not the original current state that was passed as the first argument to `immer`!
* Since immer uses proxies, reading huge amounts of data from state comes with an overhead. If this ever becomes an issue (measure before you optimize!), do the current state analysis before entering the `immer` block or read from the `currentState` rather than the `draftState`

## Credits

Special thanks goes to @Mendix, which supports it's employees to experiment completely freely two full days a month, which formed the kick-start for this project.<|MERGE_RESOLUTION|>--- conflicted
+++ resolved
@@ -14,12 +14,8 @@
 ![immer.png](immer.png)
 
 Using immer is like having a personal assistant; he takes a letter (the current state), and gives you a copy (draft) to jot changes onto. Once you are done, the assistant will take your draft and produce the real immutable, final letter for you (the next state).
-<<<<<<< HEAD
-</center>
-=======
 
 A mindful reader might notice that this is quite similar to `withMutations` of ImmutableJS. It is indeed, but generalized and applicable to plain, native JavaScript data structures (arrays and objects) without further needing any library.
->>>>>>> 4d4b1c91
 
 ## API
 
