<<<<<<< HEAD
"use strict"
=======
/**
 * @typedef {Object} RevocableProxy
 * @property {any} proxy
 * @property {Function} revoke
 */

>>>>>>> e775ccaa
// @ts-check

const IMMER_PROXY = Symbol("immer-proxy") // TODO: create per closure, to avoid sharing proxies between multiple immer version

// This property indicates that the current object is cloned for another object,
// to make sure the proxy of a frozen object is writeable
const CLONE_TARGET = Symbol("immer-clone-target")

let autoFreeze = true

/**
 * Immer takes a state, and runs a function against it.
 * That function can freely mutate the state, as it will create copies-on-write.
 * This means that the original state will stay unchanged, and once the function finishes, the modified state is returned
 *
 * @export
 * @param {any} baseState - the state to start with
 * @param {Function} thunk - function that receives a proxy of the base state as first argument and which can be freely modified
 * @returns {any} a new state, or the base state if nothing was modified
 */
function immer(baseState, thunk) {

    /**
     * Maps baseState objects to revocable proxies
     * @type {Map<Object,RevocableProxy>}
     */
    const revocableProxies = new Map()
    // Maps baseState objects to their copies

    const copies = new Map()

    const objectTraps = {
        get(target, prop) {
            if (prop === IMMER_PROXY) return target
            return createProxy(getCurrentSource(target)[prop])
        },
        has(target, prop) {
            return prop in getCurrentSource(target)
        },
        ownKeys(target) {
            return Reflect.ownKeys(getCurrentSource(target))
        },
        set(target, prop, value) {
            const current = createProxy(getCurrentSource(target)[prop])
            const newValue = createProxy(value)
            if (current !== newValue) {
                const copy = getOrCreateCopy(target)
<<<<<<< HEAD
                copy[prop] = isProxy(newValue) ? newValue[IMMER_PROXY] : newValue
=======
                copy[prop] = isProxy(newValue)
                    ? newValue[isProxySymbol]
                    : newValue
>>>>>>> e775ccaa
            }
            return true
        },
        deleteProperty(target, property) {
            const copy = getOrCreateCopy(target)
            delete copy[property]
            return true
        },
    }

    // creates a copy for a base object if there ain't one
    function getOrCreateCopy(base) {
        let copy = copies.get(base)
        if (copy) return copy
        const cloneTarget = base[CLONE_TARGET]
        if (cloneTarget) {
            // base is a clone already (source was frozen), no need to create addtional copy
            copies.set(cloneTarget, base)
            return base
        }
        // create a fresh copy
        copy = Array.isArray(base) ? base.slice() : Object.assign({}, base)
        copies.set(base, copy)
        return copy
    }

    // returns the current source of truth for a base object
    function getCurrentSource(base) {
        const copy = copies.get(base)
        return copy || base
    }
    
    // creates a proxy for plain objects / arrays
    function createProxy(base) {
        if (isPlainObject(base) || Array.isArray(base)) {
            if (isProxy(base)) return base // avoid double wrapping
<<<<<<< HEAD
            if (proxies.has(base)) return proxies.get(base)
            let proxyTarget = base
            // special case, if the base tree is frozen, we cannot modify it's proxy it in strict mode, clone first.
            if (Object.isFrozen(proxyTarget)) {
                proxyTarget = Array.isArray(proxyTarget) ? proxyTarget.slice() : { ...proxyTarget }
                Object.defineProperty(proxyTarget, CLONE_TARGET, {
                    enumerable: false,
                    value: base,
                    configurable: true
                })
            }
            // create the proxy
            const proxy = new Proxy(proxyTarget, objectTraps)
            proxies.set(base, proxy)
            return proxy
=======
            if (revocableProxies.has(base)) return revocableProxies.get(base).proxy
            //const proxy = new Proxy(base, objectTraps)
            const revocableProxy = Proxy.revocable(base, objectTraps)
            revocableProxies.set(base, revocableProxy)
            return revocableProxy.proxy
>>>>>>> e775ccaa
        }
        return base
    }

    // checks if the given base object has modifications, either because it is modified, or
    // because one of it's children is
    function hasChanges(base) {
        const proxy = revocableProxies.get(base)
        if (!proxy) return false // nobody did read this object
        if (copies.has(base)) return true // a copy was created, so there are changes
        // look deeper
        const keys = Object.keys(base)
        for (let i = 0; i < keys.length; i++) {
            const value = base[keys[i]]
            if (
                (Array.isArray(value) || isPlainObject(value)) &&
                hasChanges(value)
            )
                return true
        }
        return false
    }

    // given a base object, returns it if unmodified, or return the changed cloned if modified
    function finalize(base) {
        if (isPlainObject(base)) return finalizeObject(base)
        if (Array.isArray(base)) return finalizeArray(base)
        return base
    }

    function finalizeObject(thing) {
        if (!hasChanges(thing)) return thing
        const copy = getOrCreateCopy(thing) // TODO: getOrCreate is weird here..
        Object.keys(copy).forEach(prop => {
            copy[prop] = finalize(copy[prop])
        })
        delete copy[CLONE_TARGET]
        return freeze(copy)
    }

    function finalizeArray(thing) {
        if (!hasChanges(thing)) return thing
        const copy = getOrCreateCopy(thing) // TODO: getOrCreate is weird here..
        copy.forEach((value, index) => {
            copy[index] = finalize(copy[index])
        })
        delete copy[CLONE_TARGET]
        return freeze(copy)
    }

    // create proxy for root
    const rootClone = createProxy(baseState)
    // execute the thunk
    const maybeVoidReturn = thunk(rootClone)
    //values either than undefined will trigger warning;
    !Object.is(maybeVoidReturn, undefined) &&
        console.warn(
            `Immer callback expects no return value. However ${typeof maybeVoidReturn} was returned`,
        )
    // revoke all proxies
    revoke(revocableProxies)
    // and finalize the modified proxy
    return finalize(baseState)
}

/**
 * Revoke all the proxies stored in the revocableProxies map
 * 
 * @param {Map<Object,RevocableProxy>} revocableProxies
 */
function revoke (revocableProxies){
    for (var revocableProxy of revocableProxies.values()) {
        revocableProxy.revoke()
    }
}

function isPlainObject(value) {
    if (value === null || typeof value !== "object") return false
    const proto = Object.getPrototypeOf(value)
    return proto === Object.prototype || proto === null
}

function isProxy(value) {
    return !!value && !!value[IMMER_PROXY]
}

function freeze(value) {
    if (autoFreeze) {
        Object.freeze(value)
    }
    return value
}

/**
 * Automatically freezes any state trees generated by immer.
 * This protects against accidental modifications of the state tree outside of an immer function.
 * This comes with a performance impact, so it is recommended to disable this option in production.
 * It is by default enabled.
 */
function setAutoFreeze(enableAutoFreeze) {
    autoFreeze = enableAutoFreeze
}

Object.defineProperty(exports, "__esModule", {
    value: true
})
module.exports.default = immer
module.exports.setAutoFreeze = setAutoFreeze<|MERGE_RESOLUTION|>--- conflicted
+++ resolved
@@ -1,14 +1,11 @@
-<<<<<<< HEAD
 "use strict"
-=======
+// @ts-check
+
 /**
  * @typedef {Object} RevocableProxy
  * @property {any} proxy
  * @property {Function} revoke
  */
-
->>>>>>> e775ccaa
-// @ts-check
 
 const IMMER_PROXY = Symbol("immer-proxy") // TODO: create per closure, to avoid sharing proxies between multiple immer version
 
@@ -29,7 +26,6 @@
  * @returns {any} a new state, or the base state if nothing was modified
  */
 function immer(baseState, thunk) {
-
     /**
      * Maps baseState objects to revocable proxies
      * @type {Map<Object,RevocableProxy>}
@@ -55,13 +51,9 @@
             const newValue = createProxy(value)
             if (current !== newValue) {
                 const copy = getOrCreateCopy(target)
-<<<<<<< HEAD
-                copy[prop] = isProxy(newValue) ? newValue[IMMER_PROXY] : newValue
-=======
                 copy[prop] = isProxy(newValue)
-                    ? newValue[isProxySymbol]
+                    ? newValue[IMMER_PROXY]
                     : newValue
->>>>>>> e775ccaa
             }
             return true
         },
@@ -93,34 +85,29 @@
         const copy = copies.get(base)
         return copy || base
     }
-    
+
     // creates a proxy for plain objects / arrays
     function createProxy(base) {
         if (isPlainObject(base) || Array.isArray(base)) {
             if (isProxy(base)) return base // avoid double wrapping
-<<<<<<< HEAD
-            if (proxies.has(base)) return proxies.get(base)
+            if (revocableProxies.has(base))
+                return revocableProxies.get(base).proxy
             let proxyTarget = base
             // special case, if the base tree is frozen, we cannot modify it's proxy it in strict mode, clone first.
             if (Object.isFrozen(proxyTarget)) {
-                proxyTarget = Array.isArray(proxyTarget) ? proxyTarget.slice() : { ...proxyTarget }
+                proxyTarget = Array.isArray(proxyTarget)
+                    ? proxyTarget.slice()
+                    : {...proxyTarget}
                 Object.defineProperty(proxyTarget, CLONE_TARGET, {
                     enumerable: false,
                     value: base,
-                    configurable: true
+                    configurable: true,
                 })
             }
             // create the proxy
-            const proxy = new Proxy(proxyTarget, objectTraps)
-            proxies.set(base, proxy)
-            return proxy
-=======
-            if (revocableProxies.has(base)) return revocableProxies.get(base).proxy
-            //const proxy = new Proxy(base, objectTraps)
             const revocableProxy = Proxy.revocable(base, objectTraps)
             revocableProxies.set(base, revocableProxy)
             return revocableProxy.proxy
->>>>>>> e775ccaa
         }
         return base
     }
@@ -188,10 +175,10 @@
 
 /**
  * Revoke all the proxies stored in the revocableProxies map
- * 
+ *
  * @param {Map<Object,RevocableProxy>} revocableProxies
  */
-function revoke (revocableProxies){
+function revoke(revocableProxies) {
     for (var revocableProxy of revocableProxies.values()) {
         revocableProxy.revoke()
     }
@@ -225,7 +212,7 @@
 }
 
 Object.defineProperty(exports, "__esModule", {
-    value: true
+    value: true,
 })
 module.exports.default = immer
 module.exports.setAutoFreeze = setAutoFreeze