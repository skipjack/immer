language: node_js
node_js:
  # - "10.18.1"
  - "node"
env:
  - NODE_ENV=TEST
cache:
  yarn: true
#  directories:
#    - "node_modules"
before_script:
  - yarn global add if-node-version
script:
  - yarn build || travis_terminate 1
  - yarn test || travis_terminate 1
<<<<<<< HEAD
  - yarn coveralls  || travis_terminate 1
=======
  - yarn coveralls  || travis_terminate 0
>>>>>>> 6c62eecc
jobs:
  include:
    - stage: deploy
      if: branch == master && !fork
      script:
        - yarn test || travis_terminate 1
        - NODE_ENV= yarn build || travis_terminate 1
        - yarn semantic-release<|MERGE_RESOLUTION|>--- conflicted
+++ resolved
@@ -13,11 +13,7 @@
 script:
   - yarn build || travis_terminate 1
   - yarn test || travis_terminate 1
-<<<<<<< HEAD
-  - yarn coveralls  || travis_terminate 1
-=======
   - yarn coveralls  || travis_terminate 0
->>>>>>> 6c62eecc
 jobs:
   include:
     - stage: deploy
