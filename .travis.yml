--- conflicted
+++ resolved
@@ -1,14 +1,8 @@
 language: node_js
 node_js:
-<<<<<<< HEAD
-    - "8"
-    - "10"
-    # - "node"
-=======
   - "8"
   - "10"
-#  - "node"
->>>>>>> 732fb191
+  # - "node"
 env:
   - NODE_ENV=TEST
 cache:
