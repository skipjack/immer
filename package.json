--- conflicted
+++ resolved
@@ -2,15 +2,15 @@
   "name": "immer",
   "version": "6.0.0-alpha.3 ",
   "description": "Create your next immutable state by mutating the current one",
-<<<<<<< HEAD
-  "main": "dist/immer.js",
-  "umd:main": "dist/immer.umd.js",
-  "unpkg": "dist/immer.umd.js",
-  "jsdelivr": "dist/immer.umd.js",
-  "module": "dist/immer.module.js",
-  "jsnext:main": "dist/immer.module.js",
-  "react-native": "dist/immer.module.js",
-  "types": "./dist/index.d.ts",
+  "main": "dist/index.js",
+  "module": "dist/immer.esm.js",
+  "umd:main": "dist/immer.umd.production.min.js",
+  "unpkg": "dist/immer.umd.production.min.js",
+  "jsdelivr": "dist/immer.umd.production.min.js",
+  "jsnext:main": "dist/immer.esm.js",
+  "react-native": "dist/immer.esm.js",
+  "source": "src/immer.ts",
+  "types": "./dist/immer.d.ts",
   "typesVersions": {
     ">=3.7": {
       "*": [
@@ -23,17 +23,6 @@
       ]
     }
   },
-=======
-  "main": "dist/index.js",
-  "module": "dist/immer.esm.js",
-  "umd:main": "dist/immer.umd.production.min.js",
-  "unpkg": "dist/immer.umd.production.min.js",
-  "jsdelivr": "dist/immer.umd.production.min.js",
-  "jsnext:main": "dist/immer.esm.js",
-  "react-native": "dist/immer.esm.js",
-  "source": "src/immer.ts",
-  "types": "./dist/immer.d.ts",
->>>>>>> 5f86272a
   "sideEffects": false,
   "scripts": {
     "test": "jest && yarn test:build && yarn test:flow",
