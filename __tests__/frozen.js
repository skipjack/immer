"use strict"
import produce, {setUseProxies, setAutoFreeze} from "../src/index"

const {isFrozen} = Object

runTests("proxy", true)
runTests("es5", false)

function runTests(name, useProxies) {
	describe("auto freeze - " + name, () => {
		setUseProxies(useProxies)
		setAutoFreeze(true)

		it("never freezes the base state", () => {
			const base = {arr: [1], obj: {a: 1}}
			const next = produce(base, draft => {
				draft.arr.push(1)
			})
			expect(isFrozen(base)).toBeFalsy()
			expect(isFrozen(base.arr)).toBeFalsy()
			expect(isFrozen(next)).toBeTruthy()
			expect(isFrozen(next.arr)).toBeTruthy()
		})

		it("never freezes reused state", () => {
			const base = {arr: [1], obj: {a: 1}}
			const next = produce(base, draft => {
				draft.arr.push(1)
			})
			expect(next.obj).toBe(base.obj)
			expect(isFrozen(next.obj)).toBeFalsy()
		})

		describe("the result is always auto-frozen when", () => {
			it("the root draft is mutated (and no error is thrown)", () => {
				const base = {}
				const next = produce(base, draft => {
					draft.a = 1
				})
				expect(next).not.toBe(base)
				expect(isFrozen(next)).toBeTruthy()
			})

			it("a nested draft is mutated (and no error is thrown)", () => {
				const base = {a: {}}
				const next = produce(base, draft => {
					draft.a.b = 1
				})
				expect(next).not.toBe(base)
				expect(isFrozen(next)).toBeTruthy()
				expect(isFrozen(next.a)).toBeTruthy()
			})
<<<<<<< HEAD
		})

		describe("the result is never auto-frozen when", () => {
			it("the producer is a no-op", () => {
				const base = {}
				const next = produce(base, () => {})
				expect(next).toBe(base)
				expect(isFrozen(next)).toBeFalsy()
			})

			it("the root draft is returned", () => {
				const base = {}
				const next = produce(base, draft => draft)
				expect(next).toBe(base)
				expect(isFrozen(next)).toBeFalsy()
=======

			it("a new object replaces the entire draft", () => {
				const obj = {a: {b: {}}}
				const next = produce({}, () => obj)
				expect(next).toBe(obj)
				expect(isFrozen(next)).toBeTruthy()
				expect(isFrozen(next.a)).toBeTruthy()
				expect(isFrozen(next.a.b)).toBeTruthy()
			})

			it("a new object is added to the root draft", () => {
				const base = {}
				const next = produce(base, draft => {
					draft.a = {b: []}
				})
				expect(next).not.toBe(base)
				expect(isFrozen(next)).toBeTruthy()
				expect(isFrozen(next.a)).toBeTruthy()
				expect(isFrozen(next.b)).toBeTruthy()
			})

			it("a new object is added to a nested draft", () => {
				const base = {a: {}}
				const next = produce(base, draft => {
					draft.a.b = {c: {}}
				})
				expect(next).not.toBe(base)
				expect(isFrozen(next)).toBeTruthy()
				expect(isFrozen(next.a)).toBeTruthy()
				expect(isFrozen(next.a.b)).toBeTruthy()
				expect(isFrozen(next.a.b.c)).toBeTruthy()
>>>>>>> 732fb191
			})

			it("a nested draft is returned", () => {
				const base = {a: {}}
				const next = produce(base, draft => draft.a)
				expect(next).toBe(base.a)
<<<<<<< HEAD
				expect(isFrozen(next)).toBeFalsy()
=======
				expect(isFrozen(next)).toBeTruthy()
>>>>>>> 732fb191
			})

			it("the base state is returned", () => {
				const base = {}
				const next = produce(base, () => base)
				expect(next).toBe(base)
<<<<<<< HEAD
				expect(isFrozen(next)).toBeFalsy()
			})

			it("a new object replaces a primitive base", () => {
				const obj = {}
				const next = produce(null, () => obj)
				expect(next).toBe(obj)
				expect(isFrozen(next)).toBeFalsy()
			})

			it("a new object replaces the entire draft", () => {
				const obj = {a: {b: {}}}
				const next = produce({}, () => obj)
				expect(next).toBe(obj)
				expect(isFrozen(next)).toBeFalsy()
				expect(isFrozen(next.a)).toBeFalsy()
				expect(isFrozen(next.a.b)).toBeFalsy()
			})

			it("a new object is added to the root draft", () => {
				const base = {}
				const next = produce(base, draft => {
					draft.a = {}
				})
				expect(next).not.toBe(base)
				expect(isFrozen(next)).toBeTruthy()
				expect(isFrozen(next.a)).toBeFalsy()
			})

			it("a new object is added to a nested draft", () => {
				const base = {a: {}}
				const next = produce(base, draft => {
					draft.a.b = {}
				})
				expect(next).not.toBe(base)
				expect(isFrozen(next)).toBeTruthy()
				expect(isFrozen(next.a)).toBeTruthy()
				expect(isFrozen(next.a.b)).toBeFalsy()
=======
				expect(isFrozen(next)).toBeTruthy()
			})

			it("the producer is a no-op", () => {
				const base = {a: {}}
				const next = produce(base, () => {})
				expect(next).toBe(base)
				expect(isFrozen(next)).toBeTruthy()
				expect(isFrozen(next.a)).toBeTruthy()
			})

			it("the root draft is returned", () => {
				const base = {a: {}}
				const next = produce(base, draft => draft)
				expect(next).toBe(base)
				expect(isFrozen(next)).toBeTruthy()
				expect(isFrozen(next.a)).toBeTruthy()
			})

			it("a new object replaces a primitive base", () => {
				const obj = {a: {}}
				const next = produce(null, () => obj)
				expect(next).toBe(obj)
				expect(isFrozen(next)).toBeTruthy()
				expect(isFrozen(next.a)).toBeTruthy()
>>>>>>> 732fb191
			})
		})

		it("can handle already frozen trees", () => {
			const a = []
			const b = {a: a}
			Object.freeze(a)
			Object.freeze(b)
			const n = produce(b, draft => {
				draft.c = true
				draft.a.push(3)
			})
			expect(n).toEqual({c: true, a: [3]})
		})
	})
}<|MERGE_RESOLUTION|>--- conflicted
+++ resolved
@@ -50,23 +50,6 @@
 				expect(isFrozen(next)).toBeTruthy()
 				expect(isFrozen(next.a)).toBeTruthy()
 			})
-<<<<<<< HEAD
-		})
-
-		describe("the result is never auto-frozen when", () => {
-			it("the producer is a no-op", () => {
-				const base = {}
-				const next = produce(base, () => {})
-				expect(next).toBe(base)
-				expect(isFrozen(next)).toBeFalsy()
-			})
-
-			it("the root draft is returned", () => {
-				const base = {}
-				const next = produce(base, draft => draft)
-				expect(next).toBe(base)
-				expect(isFrozen(next)).toBeFalsy()
-=======
 
 			it("a new object replaces the entire draft", () => {
 				const obj = {a: {b: {}}}
@@ -98,64 +81,19 @@
 				expect(isFrozen(next.a)).toBeTruthy()
 				expect(isFrozen(next.a.b)).toBeTruthy()
 				expect(isFrozen(next.a.b.c)).toBeTruthy()
->>>>>>> 732fb191
 			})
 
 			it("a nested draft is returned", () => {
 				const base = {a: {}}
 				const next = produce(base, draft => draft.a)
 				expect(next).toBe(base.a)
-<<<<<<< HEAD
-				expect(isFrozen(next)).toBeFalsy()
-=======
 				expect(isFrozen(next)).toBeTruthy()
->>>>>>> 732fb191
 			})
 
 			it("the base state is returned", () => {
 				const base = {}
 				const next = produce(base, () => base)
 				expect(next).toBe(base)
-<<<<<<< HEAD
-				expect(isFrozen(next)).toBeFalsy()
-			})
-
-			it("a new object replaces a primitive base", () => {
-				const obj = {}
-				const next = produce(null, () => obj)
-				expect(next).toBe(obj)
-				expect(isFrozen(next)).toBeFalsy()
-			})
-
-			it("a new object replaces the entire draft", () => {
-				const obj = {a: {b: {}}}
-				const next = produce({}, () => obj)
-				expect(next).toBe(obj)
-				expect(isFrozen(next)).toBeFalsy()
-				expect(isFrozen(next.a)).toBeFalsy()
-				expect(isFrozen(next.a.b)).toBeFalsy()
-			})
-
-			it("a new object is added to the root draft", () => {
-				const base = {}
-				const next = produce(base, draft => {
-					draft.a = {}
-				})
-				expect(next).not.toBe(base)
-				expect(isFrozen(next)).toBeTruthy()
-				expect(isFrozen(next.a)).toBeFalsy()
-			})
-
-			it("a new object is added to a nested draft", () => {
-				const base = {a: {}}
-				const next = produce(base, draft => {
-					draft.a.b = {}
-				})
-				expect(next).not.toBe(base)
-				expect(isFrozen(next)).toBeTruthy()
-				expect(isFrozen(next.a)).toBeTruthy()
-				expect(isFrozen(next.a.b)).toBeFalsy()
-=======
 				expect(isFrozen(next)).toBeTruthy()
 			})
 
@@ -181,7 +119,6 @@
 				expect(next).toBe(obj)
 				expect(isFrozen(next)).toBeTruthy()
 				expect(isFrozen(next.a)).toBeTruthy()
->>>>>>> 732fb191
 			})
 		})
 
