--- conflicted
+++ resolved
@@ -18,30 +18,6 @@
     recipe: (draftState: S) => S | void
 ): S
 // curried invocations with inital state
-<<<<<<< HEAD
-declare export default function produce<S, A, B, C>(
-    recipe: (draftState: S, a: A, b: B, c: C) => void,
-    initialState: S
-): (currentState: S | void, a: A, b: B, c: C) => S
-declare export default function produce<S, A, B>(
-    recipe: (draftState: S, a: A, b: B) => void,
-    initialState: S
-): (currentState: S | void, a: A, b: B) => S
-declare export default function produce<S, A>(
-    recipe: (draftState: S, a: A) => void,
-    initialState: S
-): (currentState: S | void, a: A) => S
-declare export default function produce<S>(
-    recipe: (draftState: S) => void,
-    initialState: S
-): (currentState: S | void) => S
-declare export default function produce<S>(
-    recipe: (draftState: S, ...extraArgs: any[]) => void,
-    initialState: S
-): (currentState: S | void, ...extraArgs: any[]) => S
-// curried invocations without inital state
-=======
->>>>>>> 41bb8b9b
 declare export default function produce<S, A, B, C>(
     recipe: (draftState: S, a: A, b: B, c: C) => S | void,
     initialState: S
@@ -70,17 +46,10 @@
     recipe: (draftState: S, a: A, b: B) => S | void
 ): (currentState: S, a: A, b: B) => S
 declare export default function produce<S, A>(
-<<<<<<< HEAD
-    recipe: (draftState: S, a: A) => void
-): (currentState: S, a: A) => S
-declare export default function produce<S>(
-    recipe: (draftState: S) => void
-=======
     recipe: (draftState: S, a: A) => S | void
 ): (currentState: S, a: A) => S
 declare export default function produce<S>(
     recipe: (draftState: S) => S | void
->>>>>>> 41bb8b9b
 ): (currentState: S) => S
 declare export default function produce<S>(
     recipe: (draftState: S, ...extraArgs: any[]) => S | void
